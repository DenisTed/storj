--- conflicted
+++ resolved
@@ -70,11 +70,7 @@
 
 	// read the allocated disk space from the config file
 	allocatedDiskSpace := config.AllocatedDiskSpace.Int64()
-<<<<<<< HEAD
-	allocatedBandwidth := config.AllocatedDiskSpace.Int64()
-=======
 	allocatedBandwidth := config.AllocatedBandwidth.Int64()
->>>>>>> c4625400
 
 	// get the disk space details
 	// The returned path ends in a slash only if it represents a root directory, such as "/" on Unix or `C:\` on Windows.
