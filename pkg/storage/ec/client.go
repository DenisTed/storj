// Copyright (C) 2018 Storj Labs, Inc.
// See LICENSE for copying information.

package ecclient

import (
	"context"
	"io"
	"io/ioutil"
	"sort"
	"sync/atomic"
	"time"

	"go.uber.org/zap"
	"gopkg.in/spacemonkeygo/monkit.v2"

	"storj.io/storj/pkg/eestream"
	"storj.io/storj/pkg/pb"
	"storj.io/storj/pkg/piecestore/psclient"
	"storj.io/storj/pkg/provider"
	"storj.io/storj/pkg/ranger"
	"storj.io/storj/pkg/storj"
	"storj.io/storj/pkg/transport"
	"storj.io/storj/pkg/utils"
)

var mon = monkit.Package()

// Client defines an interface for storing erasure coded data to piece store nodes
type Client interface {
	Put(ctx context.Context, nodes []*pb.Node, rs eestream.RedundancyStrategy, pieceID psclient.PieceID, data io.Reader, maxSize int64, expiration time.Time, pba *pb.PayerBandwidthAllocation, authorization *pb.SignedMessage) (successfulNodes []*pb.Node, err error)
	Get(ctx context.Context, nodes []*pb.Node, es eestream.ErasureScheme, pieceID psclient.PieceID, size int64, pba *pb.PayerBandwidthAllocation, authorization *pb.SignedMessage) (ranger.Ranger, error)
	Delete(ctx context.Context, nodes []*pb.Node, pieceID psclient.PieceID, authorization *pb.SignedMessage) error
}

type psClientFunc func(context.Context, transport.Client, *pb.Node, int) (psclient.Client, error)
type psClientHelper func(context.Context, *pb.Node) (psclient.Client, error)

type ecClient struct {
	transport       transport.Client
	memoryLimit     int
	newPSClientFunc psClientFunc
}

// NewClient from the given identity and max buffer memory
func NewClient(identity *provider.FullIdentity, memoryLimit int) Client {
	tc := transport.NewClient(identity)
	return &ecClient{
		transport:       tc,
		memoryLimit:     memoryLimit,
		newPSClientFunc: psclient.NewPSClient,
	}
}

func (ec *ecClient) newPSClient(ctx context.Context, n *pb.Node) (psclient.Client, error) {
	n.Type.DPanicOnInvalid("new ps client")
	return ec.newPSClientFunc(ctx, ec.transport, n, 0)
}

func (ec *ecClient) Put(ctx context.Context, nodes []*pb.Node, rs eestream.RedundancyStrategy, pieceID psclient.PieceID, data io.Reader, maxSize int64, expiration time.Time, pba *pb.PayerBandwidthAllocation, authorization *pb.SignedMessage) (successfulNodes []*pb.Node, err error) {
	defer mon.Task()(&ctx)(&err)
	if len(nodes) != rs.TotalCount() {
		return nil, Error.New("size of nodes slice (%d) does not match total count (%d) of erasure scheme", len(nodes), rs.TotalCount())
	}

	if nonNilCount(nodes) < rs.RepairThreshold() {
		return nil, Error.New("number of non-nil nodes (%d) is less than repair threshold (%d) of erasure scheme", nonNilCount(nodes), rs.RepairThreshold())
	}

	if !unique(nodes) {
		return nil, Error.New("duplicated nodes are not allowed")
	}

	padded := eestream.PadReader(ioutil.NopCloser(data), rs.StripeSize())
	readers, err := eestream.EncodeReader(ctx, padded, rs, calcPadded(maxSize, rs.StripeSize()))
	if err != nil {
		return nil, err
	}

	type info struct {
		i   int
		err error
	}
	infos := make(chan info, len(nodes))

	childCtx, cancel := context.WithCancel(ctx)
	defer cancel()

	start := time.Now()

<<<<<<< HEAD
	for i, n := range nodes {
=======
		if n != nil {
			n.Type.DPanicOnInvalid("ec client Put")
		}

>>>>>>> 4e857ea1
		go func(i int, n *pb.Node) {
			if n == nil {
				_, err := io.Copy(ioutil.Discard, readers[i])
				infos <- info{i: i, err: err}
				return
			}
			derivedPieceID, err := pieceID.Derive(n.Id.Bytes())

			if err != nil {
				zap.S().Errorf("Failed deriving piece id for %s: %v", pieceID, err)
				infos <- info{i: i, err: err}
				return
			}
			ps, err := ec.newPSClient(childCtx, n)
			if err != nil {
				zap.S().Errorf("Failed dialing for putting piece %s -> %s to node %s: %v",
					pieceID, derivedPieceID, n.Id, err)
				infos <- info{i: i, err: err}
				return
			}
			err = ps.Put(childCtx, derivedPieceID, readers[i], expiration, pba, authorization)
			// normally the bellow call should be deferred, but doing so fails
			// randomly the unit tests
			utils.LogClose(ps)
			// Canceled context means the piece upload was interrupted due to slow connection.
			// No error logging for this case.
<<<<<<< HEAD
			if childCtx.Err() == context.Canceled {
				zap.S().Infof("Node %s cut from upload due to slow connection.", n.Id)
				err = context.Canceled
			} else if err != nil {
				zap.S().Errorf("Failed putting piece %s -> %s to node %s: %v",
					pieceID, derivedPieceID, n.Id, err)
=======
			if err != nil && err != io.ErrUnexpectedEOF {
				nodeAddress := "nil"
				if n.Address != nil {
					nodeAddress = n.Address.Address
				}
				zap.S().Errorf("Failed putting piece %s -> %s to node %s (%+v): %v",
					pieceID, derivedPieceID, n.Id, nodeAddress, err)
>>>>>>> 4e857ea1
			}
			infos <- info{i: i, err: err}
		}(i, n)
	}

	successfulNodes = make([]*pb.Node, len(nodes))
	var successfulCount int32
	var timer *time.Timer

	for range nodes {
		info := <-infos
		if info.err == nil {
			successfulNodes[info.i] = nodes[info.i]

			switch int(atomic.AddInt32(&successfulCount, 1)) {
			case rs.RepairThreshold():
				elapsed := time.Since(start)
				more := elapsed * 3 / 2

				zap.S().Infof("Repair threshold (%d nodes) reached in %.2f s. Starting a timer for %.2f s for reaching the success threshold (%d nodes)...",
					rs.RepairThreshold(), elapsed.Seconds(), more.Seconds(), rs.OptimalThreshold())

				timer = time.AfterFunc(more, func() {
					zap.S().Infof("Timer expired. Successfully uploaded to %d nodes. Canceling the long tail...", atomic.LoadInt32(&successfulCount))
					cancel()
				})
			case rs.OptimalThreshold():
				zap.S().Infof("Success threshold (%d nodes) reached. Canceling the long tail...", rs.OptimalThreshold())
				timer.Stop()
				cancel()
			}
		}
	}

	/* clean up the partially uploaded segment's pieces */
	defer func() {
		select {
		case <-ctx.Done():
			err = utils.CombineErrors(
				Error.New("upload cancelled by user"),
				ec.Delete(context.Background(), nodes, pieceID, authorization),
			)
		default:
		}
	}()

	if int(atomic.LoadInt32(&successfulCount)) < rs.RepairThreshold() {
		return nil, Error.New("successful puts (%d) less than repair threshold (%d)", successfulCount, rs.RepairThreshold())
	}

	return successfulNodes, nil
}

func (ec *ecClient) Get(ctx context.Context, nodes []*pb.Node, es eestream.ErasureScheme,
	pieceID psclient.PieceID, size int64, pba *pb.PayerBandwidthAllocation, authorization *pb.SignedMessage) (rr ranger.Ranger, err error) {
	defer mon.Task()(&ctx)(&err)

	if len(nodes) != es.TotalCount() {
		return nil, Error.New("size of nodes slice (%d) does not match total count (%d) of erasure scheme", len(nodes), es.TotalCount())
	}

	if nonNilCount(nodes) < es.RequiredCount() {
		return nil, Error.New("number of non-nil nodes (%d) is less than required count (%d) of erasure scheme", nonNilCount(nodes), es.RequiredCount())
	}

	paddedSize := calcPadded(size, es.StripeSize())
	pieceSize := paddedSize / int64(es.RequiredCount())
	rrs := map[int]ranger.Ranger{}

	type rangerInfo struct {
		i   int
		rr  ranger.Ranger
		err error
	}
	ch := make(chan rangerInfo, len(nodes))

	for i, n := range nodes {

		if n != nil {
			n.Type.DPanicOnInvalid("ec client Get")
		}

		if n == nil {
			ch <- rangerInfo{i: i, rr: nil, err: nil}
			continue
		}

		go func(i int, n *pb.Node) {
			derivedPieceID, err := pieceID.Derive(n.Id.Bytes())
			if err != nil {
				zap.S().Errorf("Failed deriving piece id for %s: %v", pieceID, err)
				ch <- rangerInfo{i: i, rr: nil, err: err}
				return
			}

			rr := &lazyPieceRanger{
				newPSClientHelper: ec.newPSClient,
				node:              n,
				id:                derivedPieceID,
				size:              pieceSize,
				pba:               pba,
				authorization:     authorization,
			}

			ch <- rangerInfo{i: i, rr: rr, err: nil}
		}(i, n)
	}

	for range nodes {
		rri := <-ch
		if rri.err == nil && rri.rr != nil {
			rrs[rri.i] = rri.rr
		}
	}

	rr, err = eestream.Decode(rrs, es, ec.memoryLimit)
	if err != nil {
		return nil, err
	}

	return eestream.Unpad(rr, int(paddedSize-size))
}

func (ec *ecClient) Delete(ctx context.Context, nodes []*pb.Node, pieceID psclient.PieceID, authorization *pb.SignedMessage) (err error) {
	defer mon.Task()(&ctx)(&err)

	errs := make(chan error, len(nodes))
	for _, v := range nodes {
		if v != nil {
			v.Type.DPanicOnInvalid("ec client delete")
		}
	}
	for _, n := range nodes {
		if n == nil {
			errs <- nil
			continue
		}

		go func(n *pb.Node) {
			derivedPieceID, err := pieceID.Derive(n.Id.Bytes())
			if err != nil {
				zap.S().Errorf("Failed deriving piece id for %s: %v", pieceID, err)
				errs <- err
				return
			}
			ps, err := ec.newPSClient(ctx, n)
			if err != nil {
				zap.S().Errorf("Failed dialing for deleting piece %s -> %s from node %s: %v",
					pieceID, derivedPieceID, n.Id, err)
				errs <- err
				return
			}
			err = ps.Delete(ctx, derivedPieceID, authorization)
			// normally the bellow call should be deferred, but doing so fails
			// randomly the unit tests
			utils.LogClose(ps)
			if err != nil {
				zap.S().Errorf("Failed deleting piece %s -> %s from node %s: %v",
					pieceID, derivedPieceID, n.Id, err)
			}
			errs <- err
		}(n)
	}

	allerrs := collectErrors(errs, len(nodes))
	for _, v := range nodes {
		if v != nil {
			v.Type.DPanicOnInvalid("ec client delete 2")
		}
	}
	if len(allerrs) > 0 && len(allerrs) == len(nodes) {
		return allerrs[0]
	}

	return nil
}

func collectErrors(errs <-chan error, size int) []error {
	var result []error
	for i := 0; i < size; i++ {
		err := <-errs
		if err != nil {
			result = append(result, err)
		}
	}
	return result
}

func unique(nodes []*pb.Node) bool {
	if len(nodes) < 2 {
		return true
	}
	ids := make(storj.NodeIDList, len(nodes))
	for i, n := range nodes {
		if n != nil {
			ids[i] = n.Id
			n.Type.DPanicOnInvalid("ec client unique")
		}

	}

	// sort the ids and check for identical neighbors
	sort.Sort(ids)
	// sort.Slice(ids, func(i, k int) bool { return ids[i].Less(ids[k]) })
	for i := 1; i < len(ids); i++ {
		if ids[i] != (storj.NodeID{}) && ids[i] == ids[i-1] {
			return false
		}
	}

	return true
}

func calcPadded(size int64, blockSize int) int64 {
	mod := size % int64(blockSize)
	if mod == 0 {
		return size
	}
	return size + int64(blockSize) - mod
}

type lazyPieceRanger struct {
	ranger            ranger.Ranger
	newPSClientHelper psClientHelper
	node              *pb.Node
	id                psclient.PieceID
	size              int64
	pba               *pb.PayerBandwidthAllocation
	authorization     *pb.SignedMessage
}

// Size implements Ranger.Size
func (lr *lazyPieceRanger) Size() int64 {
	return lr.size
}

// Range implements Ranger.Range to be lazily connected
func (lr *lazyPieceRanger) Range(ctx context.Context, offset, length int64) (io.ReadCloser, error) {
	lr.node.Type.DPanicOnInvalid("Range")
	if lr.ranger == nil {
		ps, err := lr.newPSClientHelper(ctx, lr.node)
		if err != nil {
			return nil, err
		}
		ranger, err := ps.Get(ctx, lr.id, lr.size, lr.pba, lr.authorization)
		if err != nil {
			return nil, err
		}
		lr.ranger = ranger
	}
	return lr.ranger.Range(ctx, offset, length)
}

func nonNilCount(nodes []*pb.Node) int {
	total := 0
	for _, node := range nodes {
		if node != nil {
			total++
			node.Type.DPanicOnInvalid("nonNilCount")
		}
	}
	return total
}<|MERGE_RESOLUTION|>--- conflicted
+++ resolved
@@ -12,7 +12,7 @@
 	"time"
 
 	"go.uber.org/zap"
-	"gopkg.in/spacemonkeygo/monkit.v2"
+	monkit "gopkg.in/spacemonkeygo/monkit.v2"
 
 	"storj.io/storj/pkg/eestream"
 	"storj.io/storj/pkg/pb"
@@ -88,14 +88,11 @@
 
 	start := time.Now()
 
-<<<<<<< HEAD
 	for i, n := range nodes {
-=======
 		if n != nil {
 			n.Type.DPanicOnInvalid("ec client Put")
 		}
 
->>>>>>> 4e857ea1
 		go func(i int, n *pb.Node) {
 			if n == nil {
 				_, err := io.Copy(ioutil.Discard, readers[i])
@@ -122,22 +119,16 @@
 			utils.LogClose(ps)
 			// Canceled context means the piece upload was interrupted due to slow connection.
 			// No error logging for this case.
-<<<<<<< HEAD
 			if childCtx.Err() == context.Canceled {
 				zap.S().Infof("Node %s cut from upload due to slow connection.", n.Id)
 				err = context.Canceled
 			} else if err != nil {
-				zap.S().Errorf("Failed putting piece %s -> %s to node %s: %v",
-					pieceID, derivedPieceID, n.Id, err)
-=======
-			if err != nil && err != io.ErrUnexpectedEOF {
 				nodeAddress := "nil"
 				if n.Address != nil {
 					nodeAddress = n.Address.Address
 				}
 				zap.S().Errorf("Failed putting piece %s -> %s to node %s (%+v): %v",
 					pieceID, derivedPieceID, n.Id, nodeAddress, err)
->>>>>>> 4e857ea1
 			}
 			infos <- info{i: i, err: err}
 		}(i, n)
